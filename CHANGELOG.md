--- conflicted
+++ resolved
@@ -1,7 +1,6 @@
-<<<<<<< HEAD
 # 0.4.0-nullsafety
 - Migrate to null safety.
-=======
+
 # 0.3.11
 - Update iOS minimum deployment to 9.0.
 
@@ -14,7 +13,6 @@
 
 # 0.3.8
 - Downgrade Android minSdkVersion version from 21 to 18 and bump libphonenumber version from 8.12.5 to 8.12.10 via [#3](https://github.com/bottlepay/flutter_libphonenumber/pull/3).
->>>>>>> 0e1631a3
 
 # 0.3.7
 - Fixed bug where device locale was not correctly detected on iOS.
